--- conflicted
+++ resolved
@@ -165,21 +165,14 @@
                                      dataset_name,
                                      s,
                                      samples_likelihood)
-<<<<<<< HEAD
-        ax0.plot(range(N_iterations_MCMC),samples_likelihood)
-        plt.show()
-    #saving the figure
-    fig0.savefig( 'MCMC_likelihood' + str(N_iterations_MCMC) + '.png', bbox_inches = 'tight')
-=======
         fig.show()
 
         ax0.plot(range(N_iterations_MCMC), samples_likelihood, label="subtypes"+ str(s))
 
-    #save and show this figure after all subtypes have been calculcated
+    #save and show this figure after all subtypes have been calculated
     ax0.legend(loc = 'upper right')
     fig0.savefig( output_folder + '/MCMC_likelihood' + str(N_iterations_MCMC) + '.png', bbox_inches = 'tight')
     fig0.show()
->>>>>>> d5e2da63
 
     return samples_sequence, samples_f
 
@@ -582,7 +575,6 @@
     p_perm_k = np.zeros((M, N + 1, N_S))
 
     for s in range(N_S):
-<<<<<<< HEAD
         if likelihood_flag=='Approx':
             p_perm_k[:,:,s] = calculate_likelihood_stage_linearzscoremodel_approx(data,
                                                                                   min_biomarker_zscore,
@@ -603,29 +595,6 @@
     total_prob_cluster = np.squeeze(np.sum(p_perm_k*f_val_mat,1))
     total_prob_stage = np.sum(p_perm_k*f_val_mat,2)
     total_prob_subj = np.sum(total_prob_stage,1)
-=======
-        if likelihood_flag == 'Exact':
-            p_perm_k[:, :, s] = calculate_likelihood_stage_linearzscoremodel_approx(data,
-                                                                                    min_biomarker_zscore,
-                                                                                    max_biomarker_zscore,
-                                                                                    std_biomarker_zscore,
-                                                                                    stage_zscore,
-                                                                                    stage_biomarker_index,
-                                                                                    S[s])
-        else:
-            # FIXME: test this function
-            p_perm_k[:, :, s] = calculate_likelihood_stage_linearzscoreModel(data,
-                                                                             min_biomarker_zscore,
-                                                                             max_biomarker_zscore,
-                                                                             std_biomarker_zscore,
-                                                                             stage_zscore,
-                                                                             stage_biomarker_index,
-                                                                             S[s])
-    total_prob_cluster = np.squeeze(np.sum(p_perm_k * f_val_mat, 1))
-    total_prob_stage = np.sum(p_perm_k * f_val_mat, 2)
-    total_prob_subj = np.sum(total_prob_stage, 1)
->>>>>>> d5e2da63
-
     loglike = sum(np.log(total_prob_subj + 1e-250))
 
     return loglike, total_prob_subj, total_prob_stage, total_prob_cluster, p_perm_k
@@ -741,23 +710,10 @@
         stage_value_tiled_j = stage_value_tiled[:, j].reshape(M, N_biomarkers)
         x = (data - stage_value_tiled_j) / sigmat
         p_perm_k[:, j] = coeff + np.sum(factor - .5 * np.square(x), 1)
-<<<<<<< HEAD
-    
-=======
-
->>>>>>> d5e2da63
+        
     p_perm_k = np.exp(p_perm_k)
 
     return p_perm_k
-
-
-def linspace_local(a, b, N):
-    return a + (b - a) / (N - 1.) * np.arange(N)
-
-
-def linspace_local2(a, b, N, arange_N):
-    return a + (b - a) / (N - 1.) * arange_N
-
 
 def calculate_likelihood_stage_linearzscoremodel(data,
                                                  min_biomarker_zscore,
@@ -886,7 +842,6 @@
     p_perm_k = np.zeros((M, N + 1, N_S))
 
     for s in range(N_S):
-<<<<<<< HEAD
         if likelihood_flag=='Approx':
             p_perm_k[:,:,s] = calculate_likelihood_stage_linearzscoremodel_approx(data,
                                                                                   min_biomarker_zscore,
@@ -895,16 +850,6 @@
                                                                                   stage_zscore,
                                                                                   stage_biomarker_index,
                                                                                   S_opt[s])
-=======
-        if likelihood_flag == 'Exact':
-            p_perm_k[:, :, s] = calculate_likelihood_stage_linearzscoremodel_approx(data,
-                                                                                    min_biomarker_zscore,
-                                                                                    max_biomarker_zscore,
-                                                                                    std_biomarker_zscore,
-                                                                                    stage_zscore,
-                                                                                    stage_biomarker_index,
-                                                                                    S_opt[s])
->>>>>>> d5e2da63
         else:
             p_perm_k[:, :, s] = calculate_likelihood_stage_linearzscoremodel(data,
                                                                              min_biomarker_zscore,
@@ -960,7 +905,6 @@
             for index in range(len(possible_positions)):
                 current_sequence = S_opt[s]
                 move_event_to = possible_positions[index]
-<<<<<<< HEAD
                 current_sequence = np.delete(current_sequence,move_event_from,0) # this is different to the Matlab version, which call current_sequence(move_event_from) = []
                 new_sequence = np.concatenate([current_sequence[np.arange(move_event_to)], [selected_event], current_sequence[np.arange(move_event_to,N-1)]])
                 possible_sequences[index,:] = new_sequence
@@ -973,22 +917,6 @@
                                                                                                        stage_zscore,
                                                                                                        stage_biomarker_index,
                                                                                                        new_sequence)
-=======
-                current_sequence = np.delete(current_sequence, move_event_from,
-                                             0)  # this is different to the Matlab version, which call current_sequence(move_event_from) = []
-                new_sequence = np.concatenate([current_sequence[np.arange(move_event_to)], [selected_event],
-                                               current_sequence[np.arange(move_event_to, N - 1)]])
-                possible_sequences[index, :] = new_sequence
-
-                if likelihood_flag == 'Exact':
-                    possible_p_perm_k[:, :, index] = calculate_likelihood_stage_linearzscoremodel_approx(data,
-                                                                                                         min_biomarker_zscore,
-                                                                                                         max_biomarker_zscore,
-                                                                                                         std_biomarker_zscore,
-                                                                                                         stage_zscore,
-                                                                                                         stage_biomarker_index,
-                                                                                                         new_sequence)
->>>>>>> d5e2da63
                 else:
                     possible_p_perm_k[:, :, index] = calculate_likelihood_stage_linearzscoremodel(data,
                                                                                                   min_biomarker_zscore,
@@ -1791,19 +1719,11 @@
     x = (x - mu) / sig
     return np.exp(-.5 * x * x)
 
-
-<<<<<<< HEAD
-def normPdf(x,mu,sig):
-    return calc_coeff*calc_exp
-=======
 def normPdf(x, mu, sig):
     return calc_coeff * calc_exp
 
-
 def linspace_local(a, b, N):
     return a + (b - a) / (N - 1.) * np.arange(N)
 
-
 def linspace_local2(a, b, N, arange_N):
-    return a + (b - a) / (N - 1.) * arange_N
->>>>>>> d5e2da63
+    return a + (b - a) / (N - 1.) * arange_N